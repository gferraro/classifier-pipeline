"""
classifier-pipeline - this is a server side component that manipulates cptv
files and to create a classification model of animals present
Copyright (C) 2018, The Cacophony Project

This program is free software: you can redistribute it and/or modify
it under the terms of the GNU General Public License as published by
the Free Software Foundation, either version 3 of the License, or
(at your option) any later version.

This program is distributed in the hope that it will be useful,
but WITHOUT ANY WARRANTY; without even the implied warranty of
MERCHANTABILITY or FITNESS FOR A PARTICULAR PURPOSE.  See the
GNU General Public License for more details.

You should have received a copy of the GNU General Public License
along with this program. If not, see <http://www.gnu.org/licenses/>.
"""

import attr

import ml_tools.config
from ml_tools.defaultconfig import DefaultConfig
from track.trackextractor import TrackExtractor


@attr.s
class TrackingConfig(DefaultConfig):

    background_calc = attr.ib()
    temp_thresh = attr.ib()
    dynamic_thresh = attr.ib()
    delta_thresh = attr.ib()
    ignore_frames = attr.ib()
    threshold_percentile = attr.ib()
    static_background_threshold = attr.ib()
    max_mean_temperature_threshold = attr.ib()
    max_temperature_range_threshold = attr.ib()
    edge_pixels = attr.ib()
    dilation_pixels = attr.ib()
    frame_padding = attr.ib()
    track_smoothing = attr.ib()
    remove_track_after_frames = attr.ib()
    high_quality_optical_flow = attr.ib()
    min_threshold = attr.ib()
    max_threshold = attr.ib()
    flow_threshold = attr.ib()
    max_tracks = attr.ib()
    track_overlap_ratio = attr.ib()
    min_duration_secs = attr.ib()
    track_min_offset = attr.ib()
    track_min_delta = attr.ib()
    track_min_mass = attr.ib()
    aoi_min_mass = attr.ib()
    aoi_pixel_variance = attr.ib()
    cropped_regions_strategy = attr.ib()
    verbose = attr.ib()
<<<<<<< HEAD
    enable_track_output = attr.ib()
    min_tag_confidence = attr.ib()

    # used to provide defaults
    preview = attr.ib()
    stats = attr.ib()
    filters = attr.ib()
    areas_of_interest = attr.ib()
=======
    moving_vel_thresh = attr.ib()
>>>>>>> e4f17173

    @classmethod
    def load(cls, tracking):

        return cls(
            background_calc=ml_tools.config.parse_options_param(
                "background_calc",
                tracking["background_calc"],
                [TrackExtractor.PREVIEW, "stats"],
            ),
            dynamic_thresh=tracking["preview"]["dynamic_thresh"],
            temp_thresh=tracking["preview"]["temp_thresh"],
            delta_thresh=tracking["preview"]["delta_thresh"],
            ignore_frames=tracking["preview"]["ignore_frames"],
            threshold_percentile=tracking["stats"]["threshold_percentile"],
            min_threshold=tracking["stats"]["min_threshold"],
            max_threshold=tracking["stats"]["max_threshold"],
            static_background_threshold=tracking["static_background_threshold"],
            max_mean_temperature_threshold=tracking["max_mean_temperature_threshold"],
            max_temperature_range_threshold=tracking["max_temperature_range_threshold"],
            edge_pixels=tracking["edge_pixels"],
            dilation_pixels=tracking["dilation_pixels"],
            frame_padding=tracking["frame_padding"],
            track_smoothing=tracking["track_smoothing"],
            remove_track_after_frames=tracking["remove_track_after_frames"],
            high_quality_optical_flow=tracking["high_quality_optical_flow"],
            flow_threshold=tracking["flow_threshold"],
            max_tracks=tracking["max_tracks"],
            moving_vel_thresh=tracking["filters"]["moving_vel_thresh"],
            track_overlap_ratio=tracking["filters"]["track_overlap_ratio"],
            min_duration_secs=tracking["filters"]["min_duration_secs"],
            track_min_offset=tracking["filters"]["track_min_offset"],
            track_min_delta=tracking["filters"]["track_min_delta"],
            track_min_mass=tracking["filters"]["track_min_mass"],
            cropped_regions_strategy=tracking["areas_of_interest"][
                "cropped_regions_strategy"
            ],
            aoi_min_mass=tracking["areas_of_interest"]["min_mass"],
            aoi_pixel_variance=tracking["areas_of_interest"]["pixel_variance"],
            verbose=tracking["verbose"],
            enable_track_output=tracking["enable_track_output"],
            min_tag_confidence=tracking["min_tag_confidence"],
            preview=None,
            stats=None,
            filters=None,
            areas_of_interest=None,
        )

    @classmethod
    def get_defaults(cls):
        return cls(
            background_calc=TrackExtractor.PREVIEW,
            preview={"ignore_frames": 2, "temp_thresh": 2900, "delta_thresh": 20},
            stats={
                "threshold_percentile": 99.9,
                "min_threshold": 30,
                "max_threshold": 50,
            },
            max_mean_temperature_threshold=10000,
            max_temperature_range_threshold=10000,
            static_background_threshold=4.0,
            edge_pixels=1,
            frame_padding=4,
            dilation_pixels=2,
            remove_track_after_frames=9,
            track_smoothing=False,
            high_quality_optical_flow=False,
            flow_threshold=40,
            max_tracks=10,
            filters={
                "track_overlap_ratio": 0.5,
                "min_duration_secs": 3.0,
                "track_min_offset": 4.0,
                "track_min_delta": 1.0,
                "track_min_mass": 2.0,
            },
            areas_of_interest={
                "min_mass": 4.0,
                "pixel_variance": 2.0,
                "cropped_regions_strategy": "cautious",
            },
            verbose=False,
            # defaults provided in dictionaries, placesholders to stop init complaining
            aoi_min_mass=None,
            aoi_pixel_variance=None,
            cropped_regions_strategy=None,
            track_min_offset=None,
            track_min_delta=None,
            track_min_mass=None,
            ignore_frames=None,
            temp_thresh=None,
            delta_thresh=None,
            threshold_percentile=None,
            min_threshold=None,
            max_threshold=None,
            track_overlap_ratio=None,
            min_duration_secs=None,
            min_tag_confidence=0.9,
            enable_track_output=True,
        )

    def validate(self):
        return True

    def as_dict(self):
        return attr.asdict(self)<|MERGE_RESOLUTION|>--- conflicted
+++ resolved
@@ -55,18 +55,17 @@
     aoi_pixel_variance = attr.ib()
     cropped_regions_strategy = attr.ib()
     verbose = attr.ib()
-<<<<<<< HEAD
     enable_track_output = attr.ib()
     min_tag_confidence = attr.ib()
+    moving_vel_thresh = attr.ib()
 
     # used to provide defaults
     preview = attr.ib()
     stats = attr.ib()
     filters = attr.ib()
     areas_of_interest = attr.ib()
-=======
-    moving_vel_thresh = attr.ib()
->>>>>>> e4f17173
+
+
 
     @classmethod
     def load(cls, tracking):
@@ -164,8 +163,10 @@
             max_threshold=None,
             track_overlap_ratio=None,
             min_duration_secs=None,
-            min_tag_confidence=0.9,
+            min_tag_confidence=0.8,
             enable_track_output=True,
+            dynamic_thresh=True,
+            moving_vel_thresh=4,
         )
 
     def validate(self):
