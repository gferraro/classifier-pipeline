"""
classifier-pipeline - this is a server side component that manipulates cptv
files and to create a classification model of animals present
Copyright (C) 2018, The Cacophony Project

This program is free software: you can redistribute it and/or modify
it under the terms of the GNU General Public License as published by
the Free Software Foundation, either version 3 of the License, or
(at your option) any later version.

This program is distributed in the hope that it will be useful,
but WITHOUT ANY WARRANTY; without even the implied warranty of
MERCHANTABILITY or FITNESS FOR A PARTICULAR PURPOSE.  See the
GNU General Public License for more details.

You should have received a copy of the GNU General Public License
along with this program. If not, see <http://www.gnu.org/licenses/>.
"""
from multiprocessing import Process, Queue

import matplotlib.pyplot as plt

from datetime import datetime
import os
import logging
import multiprocessing
import time
from ml_tools.dataset import dataset_db_path
from ml_tools.kerasmodel import KerasModel
import numpy as np
from ml_tools import tools
<<<<<<< HEAD
from ml_tools.dataset import TrackChannels
from ml_tools import trackdatabase
from ml_tools.dataset import Preprocessor
=======
>>>>>>> 73f220ce
from ml_tools.trackdatabase import TrackDatabase

from ml_tools.previewer import Previewer
from .clip import Clip
from .cliptrackextractor import ClipTrackExtractor
<<<<<<< HEAD
from track.track import Track
from classify.trackprediction import TrackPrediction


def process_job(loader, queue, model_file):
    # classifier = NewModel()
    # classifier.load_model(model_file)
    # logging.info("Loaded model")
    i = 0
    while True:
        i += 1
        clip = queue.get()
        try:
            if clip == "DONE":
                break
            else:
                loader.process_file(str(clip))
            if i % 50 == 0:
                logging.info("%s jobs left", queue.qsize())
        except Exception as e:
            logging.error("Process_job error %s", e)


def prediction_job(queue, db, model_file):
    classifier = NewModel()
    classifier.load_model(model_file)
    logging.info("Loaded model")
    while True:
        clip = queue.get()
        if clip == "DONE":
            break
        else:
            try:
                db.add_predictions(str(clip), classifier)
            except Exception as e:
                logging.error("Process_job error %s", e)
=======
from track.track import Track, TrackChannels
>>>>>>> 73f220ce


# job[0].add_prediction(job[1])


class ClipLoader:
    def __init__(self, config, reprocess=False):

        self.labels = [
            "hedgehog",
            "false-positive",
            "rodent",
            "possum",
            "cat",
            "bird",
            "mustelid",
            "insect",
            "human",
            "leporidae",
            "wallaby",
        ]
        self.config = config
        os.makedirs(self.config.tracks_folder, mode=0o775, exist_ok=True)
        self.database = TrackDatabase(
            os.path.join(self.config.tracks_folder, "dataset.hdf5")
        )
        self.reprocess = reprocess
        self.compression = (
            tools.gzip_compression if self.config.load.enable_compression else None
        )
        self.track_config = config.tracking
        # number of threads to use when processing jobs.
        self.workers_threads = config.worker_threads
        self.previewer = Previewer.create_if_required(config, config.load.preview)
        self.track_extractor = ClipTrackExtractor(
            self.config.tracking,
            self.config.use_opt_flow
            or config.load.preview == Previewer.PREVIEW_TRACKING,
            self.config.load.cache_to_disk,
        )
        self.classifier = None
        # self.load_classifier(self.config.classify.model)
        # self.database.set_labels(self.classifier.labels)

    def missing_predictions(self):
        print("missing predictions")
        clips = self.database.get_all_clip_ids()
        for clip in clips:
            if not self.database.has_prediction(clip):
                print(clip, "missing prediction")

    def remove_predictions(self):
        print("removing all predictions")
        clips = self.database.get_all_clip_ids()
        for clip in clips:
            self.database.remove_prediction(clip)

    def add_predictions(self):
        job_queue = Queue()
        processes = []
        for i in range(max(1, self.workers_threads)):
            p = Process(
                target=prediction_job,
                args=(job_queue, self.database, self.config.classify.model),
            )
            processes.append(p)
            p.start()
        clips = self.database.get_all_clip_ids()
        for clip in clips:
            if not self.database.has_prediction(clip):
                job_queue.put(clip)
        for i in range(len(processes)):
            job_queue.put("DONE")
        for process in processes:
            process.join()

    def process_all(self, root):
        job_queue = Queue()
        processes = []
        for i in range(max(1, self.workers_threads)):
            p = Process(
                target=process_job, args=(self, job_queue, self.config.classify.model),
            )
            processes.append(p)
            p.start()
        if root is None:
            root = self.config.source_folder

        jobs = []
        job_count = 0
        for folder_path, _, files in os.walk(root):
            for name in files:
                if os.path.splitext(name)[1] == ".cptv":
                    full_path = os.path.join(folder_path, name)
                    job_queue.put(full_path)
                    job_count += 1
        logging.info("Processing %d", job_count)
        for i in range(len(processes)):
            job_queue.put("DONE")
        for process in processes:
            process.join()

    def _get_dest_folder(self, filename):
        return os.path.join(self.config.tracks_folder, get_distributed_folder(filename))

    def load_classifier(self, model_file):
        """
        Returns a classifier object, which is created on demand.
        This means if the ClipClassifier is copied to a new process a new Classifier instance will be created.
        """
        t0 = datetime.now()
        logging.info("classifier loading")

        self.classifier = NewModel(train_config=self.config.train)

        self.classifier.load_model(model_file)
        logging.info("classifier loaded ({})".format(datetime.now() - t0))

    def _export_tracks(self, full_path, clip, classifier):
        """
        Writes tracks to a track database.
        :param database: database to write track to.
        """
        # overwrite any old clips.
        # Note: we do this even if there are no tracks so there there will be a blank clip entry as a record
        # that we have processed it.
        self.database.create_clip(clip)
        for track in clip.tracks:
            if classifier:
                track_prediction = TrackPrediction(
                    track.get_id(), track.start_frame, True
                )
            else:
                track_prediction = None
            start_time, end_time = clip.start_and_end_time_absolute(
                track.start_s, track.end_s
            )
            track_data = []
            for region in track.bounds_history:
                frame = clip.frame_buffer.get_frame(region.frame_number)
                cropped = track.crop_by_region(
                    frame, region, filter_mask_by_region=False
                )
                thermal = frame.thermal

                # zero out the filtered channel
                if not self.config.load.include_filtered_channel:
                    cropped[TrackChannels.filtered] = 0
                track_data.append((frame.thermal, cropped))
                if classifier:
                    prediction = classifier.classify_frame(np.copy(frame))
                    track_prediction.classified_frame(region.frame_number, prediction)
            self.database.add_track(
                clip.get_id(),
                track,
                track_data,
                opts=self.compression,
                start_time=start_time,
                end_time=end_time,
                prediction=track_prediction,
                model=classifier,
            )

    def _filter_clip_tracks(self, clip_metadata):
        """
        Removes track metadata for tracks which are invalid. Tracks are invalid
        if they aren't confident or they are in the excluded_tags list.
        Returns valid tracks
        """

        tracks_meta = clip_metadata.get("Tracks", [])
        valid_tracks = [
            track for track in tracks_meta if self._track_meta_is_valid(track)
        ]
        clip_metadata["Tracks"] = valid_tracks
        return valid_tracks

    def _track_meta_is_valid(self, track_meta):
        """
        Tracks are valid if their confidence meets the threshold and they are
        not in the excluded_tags list, defined in the config.
        """
        min_confidence = self.track_config.min_tag_confidence
        excluded_tags = self.config.excluded_tags
        track_data = track_meta.get("data")
        if not track_data:
            return False

        track_tag = Track.get_best_human_tag(
            track_meta, self.config.load.tag_precedence, min_confidence
        )
        if track_tag is None:
            return False
        tag = track_tag.get("what")
        confidence = track_tag.get("confidence", 0)
        return tag and tag not in excluded_tags and confidence >= min_confidence

    def process_file(self, filename, classifier=None, add_frame=True):
        start = time.time()
        base_filename = os.path.splitext(os.path.basename(filename))[0]

        logging.info(f"processing %s", filename)

        destination_folder = self._get_dest_folder(base_filename)
        # delete any previous files
        tools.purge(destination_folder, base_filename + "*.mp4")

        # read metadata
        metadata_filename = os.path.join(
            os.path.dirname(filename), base_filename + ".txt"
        )

        if not os.path.isfile(metadata_filename):
            logging.error("No meta data found for %s", metadata_filename)
            return

        metadata = tools.load_clip_metadata(metadata_filename)

        if not self.reprocess and self.database.has_clip(str(metadata["id"])):
            if not self.database.has_prediction(str(metadata["id"])) and classifier:
                print("doesn't have predictions")
                self.database.add_predictions(str(metadata["id"]), classifier)
            logging.warning("Already loaded %s", filename)
            return

        valid_tracks = self._filter_clip_tracks(metadata)
        if not valid_tracks:
            logging.error("No valid track data found for %s", filename)
            return

        clip = Clip(self.track_config, filename)
        clip.load_metadata(
            metadata,
            self.config.load.include_filtered_channel,
            self.config.load.tag_precedence,
        )

        if not self.track_extractor.parse_clip(clip):
            logging.error("No valid clip found for %s", filename)
            return

        # , self.config.load.cache_to_disk, self.config.use_opt_flow
        if self.track_config.enable_track_output:
            self._export_tracks(filename, clip, classifier)

        # write a preview
        if self.previewer:
            os.makedirs(destination_folder, mode=0o775, exist_ok=True)

            preview_filename = base_filename + "-preview" + ".mp4"
            preview_filename = os.path.join(destination_folder, preview_filename)
            self.previewer.create_individual_track_previews(preview_filename, clip)
            self.previewer.export_clip_preview(preview_filename, clip)

        if self.track_config.verbose:
            num_frames = len(clip.frame_buffer.frames)
            ms_per_frame = (time.time() - start) * 1000 / max(1, num_frames)
            self._log_message(
                "Tracks {}.  Frames: {}, Took {:.1f}ms per frame".format(
                    len(clip.tracks), num_frames, ms_per_frame
                )
            )

    def _log_message(self, message):
        """ Record message in stdout.  Will be printed if verbose is enabled. """
        # note, python has really good logging... I should probably make use of this.
        if self.track_config.verbose:
            logging.info(message)


def get_distributed_folder(name, num_folders=256, seed=31):
    """Creates a hash of the name then returns the modulo num_folders"""
    str_bytes = str.encode(name)
    hash_code = 0
    for byte in str_bytes:
        hash_code = hash_code * seed + byte
    return "{:02x}".format(hash_code % num_folders)


#<|MERGE_RESOLUTION|>--- conflicted
+++ resolved
@@ -29,18 +29,14 @@
 from ml_tools.kerasmodel import KerasModel
 import numpy as np
 from ml_tools import tools
-<<<<<<< HEAD
 from ml_tools.dataset import TrackChannels
 from ml_tools import trackdatabase
 from ml_tools.dataset import Preprocessor
-=======
->>>>>>> 73f220ce
 from ml_tools.trackdatabase import TrackDatabase
 
 from ml_tools.previewer import Previewer
 from .clip import Clip
 from .cliptrackextractor import ClipTrackExtractor
-<<<<<<< HEAD
 from track.track import Track
 from classify.trackprediction import TrackPrediction
 
@@ -65,7 +61,7 @@
 
 
 def prediction_job(queue, db, model_file):
-    classifier = NewModel()
+    classifier = KerasModel()
     classifier.load_model(model_file)
     logging.info("Loaded model")
     while True:
@@ -77,9 +73,6 @@
                 db.add_predictions(str(clip), classifier)
             except Exception as e:
                 logging.error("Process_job error %s", e)
-=======
-from track.track import Track, TrackChannels
->>>>>>> 73f220ce
 
 
 # job[0].add_prediction(job[1])
