import numpy as np
import random
from ml_tools import tools
from track.track import TrackChannels
from ml_tools import imageprocessing

import tensorflow as tf

# size to scale each frame to when loaded.
FRAME_SIZE = 32

MIN_SIZE = 4


def convert(image):
    image = tf.image.convert_image_dtype(image, tf.float32)
    return image


def augement_frame(frame, dim):
    frame = imageprocessing.resize_cv(
        frame,
        dim,
        extra_h=random.randint(0, int(FRAME_SIZE * 0.05)),
        extra_v=random.randint(0, int(FRAME_SIZE * 0.05)),
    )

    image = convert(frame)
    image = tf.image.random_crop(image, size=[dim[0], dim[1], 3])
    if random.random() > 0.50:
        image = tf.image.flip_left_right(image)

    if random.random() > 0.20:
        image = tf.image.random_contrast(image, 0.8, 1.2)
    image = tf.minimum(image, 1.0)
    image = tf.maximum(image, 0.0)
    return image.numpy()


def preprocess_segment(
    frames,
    reference_level=None,
    frame_velocity=None,
    augment=False,
    default_inset=0,
):
    """
    Preprocesses the raw track data, scaling it to correct size, and adjusting to standard levels
    :param frames: a list of Frames
    :param reference_level: thermal reference level for each frame in data
    :param frame_velocity: velocity (x,y) for each frame.
    :param augment: if true applies a slightly random crop / scale
    :param default_inset: the default number of pixels to inset when no augmentation is applied.
    """

    if reference_level is not None:
        # -------------------------------------------
        # next adjust temperature and flow levels
        # get reference level for thermal channel
        assert len(frames) == len(
            reference_level
        ), "Reference level shape and data shape not match."

    # -------------------------------------------
    # first we scale to the standard size
    data = []
    flip = False
    if augment:
        contrast_adjust = None
        level_adjust = None
        if random.random() <= 0.75:
            # we will adjust contrast and levels, but only within these bounds.
            # that is a bright input may have brightness reduced, but not increased.
            LEVEL_OFFSET = 4

            # apply level and contrast shift
            level_adjust = float(random.normalvariate(0, LEVEL_OFFSET))
            contrast_adjust = float(tools.random_log(0.9, (1 / 0.9)))
        if random.random() <= 0.50:
            flip = True
    for i, frame in enumerate(frames):
        frame.float_arrays()
        frame_height, frame_width = frame.thermal.shape
        # adjusting the corners makes the algorithm robust to tracking differences.
        # gp changed to 0,1 maybe should be a percent of the frame size
        max_height_offset = int(np.clip(frame_height * 0.1, 1, 2))
        max_width_offset = int(np.clip(frame_width * 0.1, 1, 2))

        top_offset = random.randint(0, max_height_offset) if augment else default_inset
        bottom_offset = (
            random.randint(0, max_height_offset) if augment else default_inset
        )
        left_offset = random.randint(0, max_width_offset) if augment else default_inset
        right_offset = random.randint(0, max_width_offset) if augment else default_inset
        if frame_height < MIN_SIZE or frame_width < MIN_SIZE:
            continue

        frame_bounds = tools.Rectangle(0, 0, frame_width, frame_height)
        # rotate then crop
        if augment and random.random() <= 0.75:

            degrees = random.randint(0, 40) - 20
            frame.rotate(degrees)

        # set up a cropping frame
        crop_region = tools.Rectangle.from_ltrb(
            left_offset,
            top_offset,
            frame_width - right_offset,
            frame_height - bottom_offset,
        )

        # if the frame is too small we make it a little larger
        while crop_region.width < MIN_SIZE:
            crop_region.left -= 1
            crop_region.right += 1
            crop_region.crop(frame_bounds)
        while crop_region.height < MIN_SIZE:
            crop_region.top -= 1
            crop_region.bottom += 1
            crop_region.crop(frame_bounds)
        frame.crop_by_region(crop_region, out=frame)
        frame.resize_with_aspect((FRAME_SIZE, FRAME_SIZE))
        if reference_level is not None:
            frame.thermal -= reference_level[i]
            np.clip(frame.thermal, a_min=0, a_max=None, out=frame.thermal)
        # dont think we need to do this
        # map optical flow down to right level,
        # we pre-multiplied by 256 to fit into a 16bit int
        # data[:, 2 : 3 + 1, :, :] *= 1.0 / 256.0
        if augment:
            if level_adjust is not None:
                frame.brightness_adjust(level_adjust)
            if contrast_adjust is not None:
                frame.contrast_adjust(contrast_adjust)

            if flip:
                frame.flip()
        data.append(frame)

    return data, flip


def preprocess_frame(
    data, output_dim, use_thermal=True, augment=False, preprocess_fn=None
):
    if use_thermal:
        channel = TrackChannels.thermal
    else:
        channel = TrackChannels.filtered
    data = data[channel]

    max = np.amax(data)
    min = np.amin(data)
    if max == min:
        return None

    data -= min
    data = data / (max - min)
    np.clip(data, a_min=0, a_max=None, out=data)

    data = data[np.newaxis, :]
    data = np.transpose(data, (1, 2, 0))
    data = np.repeat(data, output_dim[2], axis=2)
    data = imageprocessing.resize_cv(data, output_dim)

    # preprocess expects values in range 0-255
    if preprocess_fn:
        data = data * 255
        data = preprocess_fn(data)
    return data


def preprocess_movement(
    data,
    segment,
    frames_per_row,
    regions,
    channel,
    preprocess_fn=None,
    augment=False,
    use_dots=True,
    reference_level=None,
    sample=None,
    overlay=None,
):
    segment, flipped = preprocess_segment(
        segment,
        reference_level=reference_level,
        augment=augment,
        default_inset=0,
    )
    segment_thermal = [frame.get_channel(channel) for frame in segment]

    # as long as one frame it's fine
    square, success = imageprocessing.square_clip(
        segment_thermal, frames_per_row, (FRAME_SIZE, FRAME_SIZE), type
    )

    if not success:
        return None
<<<<<<< HEAD
    flow_segment = [frame.get_channel(TrackChannels.flow) for frame in segment]

    # square_flow, success = imageprocessing.square_clip_flow(
    #     flow_segment, frames_per_row, (FRAME_SIZE, FRAME_SIZE), type
    # )
    # if not success:
    #     return None
    dots, overlay = imageprocessing.movement_images(
        data,
        regions,
        dim=square.shape,
        require_movement=True,
    )
=======
    if overlay is None:
        dots, overlay = imageprocessing.movement_images(
            data,
            regions,
            dim=square.shape,
            require_movement=True,
        )
    else:
        overlay_full_size = np.zeros((square.shape[0], square.shape[1]))
        overlay_full_size[: overlay.shape[0], : overlay.shape[1]] = overlay
        overlay = overlay_full_size
>>>>>>> 004edce0
    overlay, success = imageprocessing.normalize(overlay, min=0)
    if not success:
        return None

    if flipped:
        overlay = np.flip(overlay, axis=1)
        # dots = np.flip(dots, axis=1)

    data = np.empty((square.shape[0], square.shape[1], 3))
    data[:, :, 0] = square
<<<<<<< HEAD
    # data[:, :, 1] = square_flow
    # if use_dots:
    #     dots = dots / 255
    #     data[:, :, 1] = dots  # dots
    # else:
    data[:, :, 1] = np.zeros(dots.shape)
=======
    if use_dots:
        dots = dots / 255
        data[:, :, 1] = dots  # dots
    else:
        data[:, :, 1] = np.zeros(overlay.shape)
>>>>>>> 004edce0
    data[:, :, 2] = overlay  # overlay
    # for debugging
    tools.saveclassify_image(
        data,
        f"samples/{sample.track.label}-{sample.track.clip_id}-{sample.track.track_id}-{flipped}",
    )
    if preprocess_fn:
        for i, frame in enumerate(data):
            frame = frame * 255
            data[i] = preprocess_fn(frame)
    return data<|MERGE_RESOLUTION|>--- conflicted
+++ resolved
@@ -199,21 +199,6 @@
 
     if not success:
         return None
-<<<<<<< HEAD
-    flow_segment = [frame.get_channel(TrackChannels.flow) for frame in segment]
-
-    # square_flow, success = imageprocessing.square_clip_flow(
-    #     flow_segment, frames_per_row, (FRAME_SIZE, FRAME_SIZE), type
-    # )
-    # if not success:
-    #     return None
-    dots, overlay = imageprocessing.movement_images(
-        data,
-        regions,
-        dim=square.shape,
-        require_movement=True,
-    )
-=======
     if overlay is None:
         dots, overlay = imageprocessing.movement_images(
             data,
@@ -225,7 +210,6 @@
         overlay_full_size = np.zeros((square.shape[0], square.shape[1]))
         overlay_full_size[: overlay.shape[0], : overlay.shape[1]] = overlay
         overlay = overlay_full_size
->>>>>>> 004edce0
     overlay, success = imageprocessing.normalize(overlay, min=0)
     if not success:
         return None
@@ -236,20 +220,11 @@
 
     data = np.empty((square.shape[0], square.shape[1], 3))
     data[:, :, 0] = square
-<<<<<<< HEAD
-    # data[:, :, 1] = square_flow
-    # if use_dots:
-    #     dots = dots / 255
-    #     data[:, :, 1] = dots  # dots
-    # else:
-    data[:, :, 1] = np.zeros(dots.shape)
-=======
     if use_dots:
         dots = dots / 255
         data[:, :, 1] = dots  # dots
     else:
         data[:, :, 1] = np.zeros(overlay.shape)
->>>>>>> 004edce0
     data[:, :, 2] = overlay  # overlay
     # for debugging
     tools.saveclassify_image(
