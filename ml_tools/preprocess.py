import numpy as np
import random
from ml_tools import tools
from track.track import TrackChannels
from ml_tools import imageprocessing

import tensorflow as tf

# size to scale each frame to when loaded.
FRAME_SIZE = 48

MIN_SIZE = 4


def convert(image):
    image = tf.image.convert_image_dtype(image, tf.float32)
    return image


def augement_frame(frame, dim):
    frame = imageprocessing.resize_cv(
        frame,
        dim,
        extra_h=random.randint(0, int(FRAME_SIZE * 0.05)),
        extra_v=random.randint(0, int(FRAME_SIZE * 0.05)),
    )

    image = convert(frame)
    image = tf.image.random_crop(image, size=[dim[0], dim[1], 3])
    if random.random() > 0.50:
        image = tf.image.flip_left_right(image)

    if random.random() > 0.20:
        image = tf.image.random_contrast(image, 0.8, 1.2)
    image = tf.minimum(image, 1.0)
    image = tf.maximum(image, 0.0)
    return image.numpy()


def preprocess_segment(
    frames,
    reference_level=None,
    frame_velocity=None,
    augment=False,
    default_inset=0,
):
    """
    Preprocesses the raw track data, scaling it to correct size, and adjusting to standard levels
    :param frames: a list of Frames
    :param reference_level: thermal reference level for each frame in data
    :param frame_velocity: velocity (x,y) for each frame.
    :param augment: if true applies a slightly random crop / scale
    :param default_inset: the default number of pixels to inset when no augmentation is applied.
    """

    if reference_level:
        # -------------------------------------------
        # next adjust temperature and flow levels
        # get reference level for thermal channel
        assert len(frames) == len(
            reference_level
        ), "Reference level shape and data shape not match."

    # -------------------------------------------
    # first we scale to the standard size
    data = []
    flip = False
    if augment:
        contrast_adjust = None
        level_adjust = None
        if random.random() <= 0.75:
            # we will adjust contrast and levels, but only within these bounds.
            # that is a bright input may have brightness reduced, but not increased.
            LEVEL_OFFSET = 4

<<<<<<< HEAD
    # adjusting the corners makes the algorithm robust to tracking differences.
    top_offset = random.randint(0, 5) if augment else default_inset
    bottom_offset = random.randint(0, 5) if augment else default_inset
    left_offset = random.randint(0, 5) if augment else default_inset
    right_offset = random.randint(0, 5) if augment else default_inset

    scaled_frames = []

    for i, frame in enumerate(frames):
        channels = frame.shape[0]
        frame_height, frame_width = frame[0].shape
=======
            # apply level and contrast shift
            level_adjust = random.normalvariate(0, LEVEL_OFFSET)
            contrast_adjust = tools.random_log(0.9, (1 / 0.9))
        if random.random() <= 0.50:
            flip = True
    for i, frame in enumerate(frames):
        frame.float_arrays()
        frame_height, frame_width = frame.thermal.shape
        # adjusting the corners makes the algorithm robust to tracking differences.
        # gp changed to 0,1 maybe should be a percent of the frame size
        max_height_offset = int(np.clip(frame_height * 0.1, 1, 2))
        max_width_offset = int(np.clip(frame_width * 0.1, 1, 2))

        top_offset = random.randint(0, max_height_offset) if augment else default_inset
        bottom_offset = (
            random.randint(0, max_height_offset) if augment else default_inset
        )
        left_offset = random.randint(0, max_width_offset) if augment else default_inset
        right_offset = random.randint(0, max_width_offset) if augment else default_inset
>>>>>>> be3f0ee0
        if frame_height < MIN_SIZE or frame_width < MIN_SIZE:
            continue

        frame_bounds = tools.Rectangle(0, 0, frame_width, frame_height)
        # rotate then crop
        if augment and random.random() <= 0.75:

            degrees = random.randint(0, 40) - 20
            frame.rotate(degrees)

        # set up a cropping frame
        crop_region = tools.Rectangle.from_ltrb(
            left_offset,
            top_offset,
            frame_width - right_offset,
            frame_height - bottom_offset,
        )

        # if the frame is too small we make it a little larger
        while crop_region.width < MIN_SIZE:
            crop_region.left -= 1
            crop_region.right += 1
            crop_region.crop(frame_bounds)
        while crop_region.height < MIN_SIZE:
            crop_region.top -= 1
            crop_region.bottom += 1
            crop_region.crop(frame_bounds)
<<<<<<< HEAD

        cropped_frame = frame[
            :,
            crop_region.top : crop_region.bottom,
            crop_region.left : crop_region.right,
        ]

        scaled_frame = [
            cv2.resize(
                np.float32(cropped_frame[channel]),
                dsize=(FRAME_SIZE, FRAME_SIZE),
                interpolation=cv2.INTER_LINEAR
                if channel != TrackChannels.mask
                else cv2.INTER_NEAREST,
            )
            for channel in range(channels)
        ]
        if reference_level:
            scaled_frame[0] -= np.float32(reference_level[i])
        scaled_frames.append(scaled_frame)

    # convert back into [F,C,H,W] array.
    data = np.float32(scaled_frames)

    # map optical flow down to right level,
    # we pre-multiplied by 256 to fit into a 16bit int
    data[:, 2 : 3 + 1, :, :] *= 1.0 / 256.0

    # write frame motion into center of frame
    if encode_frame_offsets_in_flow:
        F, C, H, W = data.shape
        for x in range(-2, 2 + 1):
            for y in range(-2, 2 + 1):
                data[:, 2 : 3 + 1, H // 2 + y, W // 2 + x] = frame_velocity[:, :]

    # set filtered track to delta frames
    if filter_to_delta:
        reference = np.clip(data[:, 0], 20, 999)
        data[0, 1] = 0
        data[1:, 1] = reference[1:] - reference[:-1]

    # -------------------------------------------
    # finally apply and additional augmentation

    if augment:
        if random.random() <= 0.75:
            # we will adjust contrast and levels, but only within these bounds.
            # that is a bright input may have brightness reduced, but not increased.
            LEVEL_OFFSET = 4

            # apply level and contrast shift
            level_adjust = random.normalvariate(0, LEVEL_OFFSET)
            contrast_adjust = tools.random_log(0.9, (1 / 0.9))

            data[:, 0] *= contrast_adjust
            data[:, 0] += level_adjust
            data[:, 1] *= contrast_adjust

        if random.random() <= 0.50:
            # when we flip the frame remember to flip the horizontal velocity as well
            data = np.flip(data, axis=3)
            data[:, 2] = -data[:, 2]
    np.clip(data[:, 0, :, :], a_min=0, a_max=None, out=data[:, 0, :, :])

    return data
=======
        frame.crop_by_region(crop_region, out=frame)
        frame.resize((FRAME_SIZE, FRAME_SIZE))
        if reference_level is not None:
            frame.thermal -= reference_level[i]
            np.clip(frame.thermal, a_min=0, a_max=None, out=frame.thermal)
        # dont think we need to do this
        # map optical flow down to right level,
        # we pre-multiplied by 256 to fit into a 16bit int
        # data[:, 2 : 3 + 1, :, :] *= 1.0 / 256.0
        if augment:
            if level_adjust is not None:
                frame.thermal += level_adjust
            if contrast_adjust is not None:
                frame.thermal *= contrast_adjust
                frame.filtered *= contrast_adjust
            if flip:
                frame.flip()
        data.append(frame)

    return data, flip
>>>>>>> be3f0ee0


def preprocess_frame(
    data, output_dim, use_thermal=True, augment=False, preprocess_fn=None
):
    if use_thermal:
        channel = TrackChannels.thermal
    else:
        channel = TrackChannels.filtered
    data = data[channel]

    max = np.amax(data)
    min = np.amin(data)
    if max == min:
        return None

    data -= min
    data = data / (max - min)
    np.clip(data, a_min=0, a_max=None, out=data)

    data = data[np.newaxis, :]
    data = np.transpose(data, (1, 2, 0))
    data = np.repeat(data, output_dim[2], axis=2)
    data = imageprocessing.resize_cv(data, output_dim)

    # preprocess expects values in range 0-255
    if preprocess_fn:
        data = data * 255
        data = preprocess_fn(data)
    return data


def preprocess_movement(
    data,
    segment,
    frames_per_row,
    regions,
    channel,
    preprocess_fn=None,
    augment=False,
    use_dots=True,
    reference_level=None,
    sample=None,
):
    segment, flipped = preprocess_segment(
        segment,
        reference_level=reference_level,
        augment=augment,
        default_inset=0,
    )
    segment = [frame.get_channel(channel) for frame in segment]
    # as long as one frame it's fine
    square, success = imageprocessing.square_clip(
        segment, frames_per_row, (FRAME_SIZE, FRAME_SIZE), type
    )
    if not success:
        return None
    dots, overlay = imageprocessing.movement_images(
        data,
        regions,
        dim=square.shape,
        require_movement=True,
    )
    overlay, success = imageprocessing.normalize(overlay, min=0)
    if not success:
        return None

    if flipped:
        overlay = np.flip(overlay, axis=1)
        dots = np.flip(dots, axis=1)

    data = np.empty((square.shape[0], square.shape[1], 3))
    data[:, :, 0] = square
    if use_dots:
        dots = dots / 255
        data[:, :, 1] = dots  # dots
    else:
        data[:, :, 1] = np.zeros(dots.shape)
    data[:, :, 2] = overlay  # overlay
    # for debugging
    # tools.saveclassify_image(
    #     data, f"samples/{sample.track.label}-{sample.track.track_id}-{flipped}"
    # )
    if preprocess_fn:
        for i, frame in enumerate(data):
            frame = frame * 255
            data[i] = preprocess_fn(frame)
    return data<|MERGE_RESOLUTION|>--- conflicted
+++ resolved
@@ -73,19 +73,6 @@
             # that is a bright input may have brightness reduced, but not increased.
             LEVEL_OFFSET = 4
 
-<<<<<<< HEAD
-    # adjusting the corners makes the algorithm robust to tracking differences.
-    top_offset = random.randint(0, 5) if augment else default_inset
-    bottom_offset = random.randint(0, 5) if augment else default_inset
-    left_offset = random.randint(0, 5) if augment else default_inset
-    right_offset = random.randint(0, 5) if augment else default_inset
-
-    scaled_frames = []
-
-    for i, frame in enumerate(frames):
-        channels = frame.shape[0]
-        frame_height, frame_width = frame[0].shape
-=======
             # apply level and contrast shift
             level_adjust = random.normalvariate(0, LEVEL_OFFSET)
             contrast_adjust = tools.random_log(0.9, (1 / 0.9))
@@ -105,7 +92,6 @@
         )
         left_offset = random.randint(0, max_width_offset) if augment else default_inset
         right_offset = random.randint(0, max_width_offset) if augment else default_inset
->>>>>>> be3f0ee0
         if frame_height < MIN_SIZE or frame_width < MIN_SIZE:
             continue
 
@@ -133,73 +119,6 @@
             crop_region.top -= 1
             crop_region.bottom += 1
             crop_region.crop(frame_bounds)
-<<<<<<< HEAD
-
-        cropped_frame = frame[
-            :,
-            crop_region.top : crop_region.bottom,
-            crop_region.left : crop_region.right,
-        ]
-
-        scaled_frame = [
-            cv2.resize(
-                np.float32(cropped_frame[channel]),
-                dsize=(FRAME_SIZE, FRAME_SIZE),
-                interpolation=cv2.INTER_LINEAR
-                if channel != TrackChannels.mask
-                else cv2.INTER_NEAREST,
-            )
-            for channel in range(channels)
-        ]
-        if reference_level:
-            scaled_frame[0] -= np.float32(reference_level[i])
-        scaled_frames.append(scaled_frame)
-
-    # convert back into [F,C,H,W] array.
-    data = np.float32(scaled_frames)
-
-    # map optical flow down to right level,
-    # we pre-multiplied by 256 to fit into a 16bit int
-    data[:, 2 : 3 + 1, :, :] *= 1.0 / 256.0
-
-    # write frame motion into center of frame
-    if encode_frame_offsets_in_flow:
-        F, C, H, W = data.shape
-        for x in range(-2, 2 + 1):
-            for y in range(-2, 2 + 1):
-                data[:, 2 : 3 + 1, H // 2 + y, W // 2 + x] = frame_velocity[:, :]
-
-    # set filtered track to delta frames
-    if filter_to_delta:
-        reference = np.clip(data[:, 0], 20, 999)
-        data[0, 1] = 0
-        data[1:, 1] = reference[1:] - reference[:-1]
-
-    # -------------------------------------------
-    # finally apply and additional augmentation
-
-    if augment:
-        if random.random() <= 0.75:
-            # we will adjust contrast and levels, but only within these bounds.
-            # that is a bright input may have brightness reduced, but not increased.
-            LEVEL_OFFSET = 4
-
-            # apply level and contrast shift
-            level_adjust = random.normalvariate(0, LEVEL_OFFSET)
-            contrast_adjust = tools.random_log(0.9, (1 / 0.9))
-
-            data[:, 0] *= contrast_adjust
-            data[:, 0] += level_adjust
-            data[:, 1] *= contrast_adjust
-
-        if random.random() <= 0.50:
-            # when we flip the frame remember to flip the horizontal velocity as well
-            data = np.flip(data, axis=3)
-            data[:, 2] = -data[:, 2]
-    np.clip(data[:, 0, :, :], a_min=0, a_max=None, out=data[:, 0, :, :])
-
-    return data
-=======
         frame.crop_by_region(crop_region, out=frame)
         frame.resize((FRAME_SIZE, FRAME_SIZE))
         if reference_level is not None:
@@ -220,7 +139,6 @@
         data.append(frame)
 
     return data, flip
->>>>>>> be3f0ee0
 
 
 def preprocess_frame(
