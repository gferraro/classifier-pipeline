--- conflicted
+++ resolved
@@ -845,11 +845,7 @@
 
     def is_heavy_bin(self, bin_id, max_bin_segments, max_validation_set_track_duration):
         """
-<<<<<<< HEAD
-        heavy bins are bins with more tracks whiche xceed track duration or max bin_segments
-=======
         heavy bins are bins with more tracks which exceed track duration or max bin_segments
->>>>>>> 2dc0d508
         """
         bin_segments = self.get_bin_segments_count(bin_id)
         max_track_duration = self.get_bin_max_track_duration(bin_id)
@@ -862,11 +858,7 @@
         self, bins, max_bin_segments, max_validation_set_track_duration
     ):
         """
-<<<<<<< HEAD
-        heavy bins are bins with more tracks whiche xceed track duration or max bin_segments
-=======
         heavy bins are bins with more tracks which exceed track duration or max bin_segments
->>>>>>> 2dc0d508
         """
         heavy_bins, normal_bins = [], []
         for bin_id in bins:
