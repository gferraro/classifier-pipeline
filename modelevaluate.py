import argparse
import logging
import pickle
import time
import sys

from dateutil.parser import parse
from config.config import Config
from datetime import datetime, timedelta
import numpy as np
import cv2
from multiprocessing import Process, Queue
from ml_tools.dataset import dataset_db_path
from ml_tools.kerasmodel import KerasModel
from ml_tools.imageprocessing import normalize, detect_objects
import matplotlib
import matplotlib.pyplot as plt

VISIT_INTERVAL = 10 * 60


class SmallTrack:
    def __init__(self, track):
        self.camera = track.camera
        self.clip_id = track.clip_id
        self.track_id = track.track_id
        self.label = track.label
        # date and time of the start of the track
        self.start_time = track.start_time
        self.start_frame = track.start_frame
        # duration in seconds
        self.duration = track.duration

    def __repr__(self):
        return "{}-{}".format(self.clip_id, self.track_id)


class CameraResults:
    def __init__(self, camera):
        self.camera = camera
        self.track_results = []
        self.visits = []

    def add_result(self, track, predicted_lbl, prediction_score, sure, expected):
        self.track_results.append(
            (track, predicted_lbl, prediction_score, sure, expected)
        )

    def calc_visits(self):
        start_sorted = sorted(self.track_results, key=lambda res: res[0].start_time)
        last_visit = None
        self.visits = []
        for result in start_sorted:
            if last_visit is None:
                last_visit = Visit(self.camera, result[4])
                last_visit.add_track(*result)
                self.visits.append(last_visit)
            else:
                time_diff = result[0].start_time - last_visit.end_time
                if time_diff.total_seconds() < VISIT_INTERVAL:
                    same_lbl = result[1] == last_visit.what

                    if same_lbl or not result[3]:
                        last_visit.add_track(*result)
                        continue
                last_visit = Visit(self.camera, result[4])
                last_visit.add_track(*result)
                self.visits.append(last_visit)


class Visit:
    def __init__(self, camera, expected):
        self.camera = camera
        self.what = None
        self.tracks = []
        self.start_time = None
        self.end_time = None
        self.score = None
        self.expected = expected
        self.sure = None

    def add_track(self, track, lbl, score, sure, expected):
        if self.start_time is None:
            self.sure = sure
            self.start_time = track.start_time

        self.tracks.append(track)
        self.end_time = track.start_time + timedelta(seconds=track.duration)
        if self.what is None or not self.sure and sure:
            self.what = lbl
            self.sure = self.sure or sure


def process_job(queue, dataset, model_file, train_config, results_queue):

    classifier = KerasModel(train_config=train_config)
    classifier.load_weights(model_file)
    logging.info("Loaded model")
    i = 0

    while True:
        i += 1
        track = queue.get()
        if track == "DONE":
            break
        else:
            expected_tag = track.label
            if not expected_tag:
                continue
            expected_tag = dataset.mapped_label(expected_tag)
            track_data = dataset.db.get_track(track.clip_id, track.track_id)
            track_prediction = classifier.classify_track_data(
                track.track_id, track_data, regions=track.track_bounds
            )
            counts = [0] * len(classifier.labels)
            for pred in track_prediction.original:
                counts[np.argmax(pred)] += 1
            mean = np.mean(track_prediction.original, axis=0)
            max_lbl = np.argmax(mean)
            predicted_lbl = classifier.labels[max_lbl]
            vel_sum = [abs(vel[0]) + abs(vel[1]) for vel in track.frame_velocity]

            sure = True
            if expected_tag == "wallaby":
                total = np.sum(counts)
                wallaby_tagged = counts[0] / total > 0.1
                max_perc = np.amax(mean)

                sure = max_perc > 0.85 and not wallaby_tagged
                # require movement to be sure of not
                sure = sure and np.mean(vel_sum) > 0.6

            pickled_track = pickle.dumps(SmallTrack(track))
            results_queue.put(
                (pickled_track, predicted_lbl, np.amax(mean), sure, expected_tag)
            )
        if i % 50 == 0:
            logging.info("%s jobs left", queue.qsize())
    return


class ModelEvalute:
    def __init__(self, config, model_file):
        self.model_file = model_file
        self.classifier = None
        self.config = config
        # self.load_classifier(model_file, type)
        # self.db = TrackDatabase(os.path.join(config.tracks_folder, "dataset.hdf5"))

    def load_classifier(self):
        """
        Returns a classifier object, which is created on demand.
        This means if the ClipClassifier is copied to a new process a new Classifier instance will be created.
        """
        t0 = datetime.now()
        logging.info("classifier loading %s", self.model_file)

        self.classifier = KerasModel(train_config=self.config.train)
        self.classifier.load_weights(self.model_file)

        logging.info("classifier loaded ({})".format(datetime.now() - t0))

    def save_confusion(self, dataset, output_file):
        self.load_classifier()
        self.classifier.confusion(dataset, output_file)

    def evaluate_dataset(self, dataset, tracks=False):
        for label in dataset.labels:
            print(label, dataset.get_counts(label))
        if tracks:
            self.evaluate_tracks(dataset)
            return

        self.load_classifier()
        results = self.classifier.evaluate(dataset)
        print("Dataset", dataset_file, "loss,acc", results)

    def evaluate_tracks(self, dataset):
        dataset.set_read_only(True)
        results_queue = Queue()

        job_queue = Queue()
        processes = []
        for i in range(max(1, config.worker_threads)):
            p = Process(
                target=process_job,
                args=(
                    job_queue,
                    dataset,
                    self.model_file,
                    self.config.train,
                    results_queue,
                ),
            )
            processes.append(p)
            p.start()
        for track in dataset.tracks:
            job_queue.put(track)
        for i in range(len(processes)):
            job_queue.put("DONE")

        cam_results = {}
        overall_stats = {}
        while True:
            alive = [p for p in processes if p.is_alive()]
            if results_queue.empty():
                if len(alive) == 0:
                    logging.info("got all results")
                    break
                else:
                    time.sleep(2)
                    continue
            result = results_queue.get()

            track = pickle.loads(result[0])
            predicted_lbl = result[1]
            mean = result[2]
            sure = result[3]
            expected_lbl = result[4]

            cam_result = cam_results.setdefault(
                track.camera, CameraResults(track.camera)
            )
            cam_result.add_result(
                track, predicted_lbl, np.amax(mean), sure, expected_lbl
            )

            result = overall_stats.setdefault(
                expected_lbl,
                {
                    "correct": 0,
                    "correct_acc": [],
                    "correct_ids": [],
                    "incorrect": 0,
                    "total": 0,
                    "incorrect_ids": [],
                    "incorrect_acc": [],
                },
            )
            result["total"] += 1
            if predicted_lbl == expected_lbl:
                result["correct"] += 1
            else:
                result["incorrect"] += 1
                result["incorrect_ids"].append(track)

        # visit stats
        visit_stats = {}
        for cam in cam_results.values():
            cam.calc_visits()
            for visit in cam.visits:
                v_stat = visit_stats.setdefault(
                    visit.expected, {"correct": 0, "incorrect": 0}
                )
                if visit.expected == visit.what:
                    v_stat["correct"] += len(visit.tracks)
                else:
                    v_stat["incorrect"] += len(visit.tracks)
                print(
                    "Visit Start {} - End {} What {} Expected {}, Tracks {}".format(
                        visit.start_time,
                        visit.end_time,
                        visit.what,
                        visit.expected,
                        visit.tracks,
                    )
                )
        print("visit _stats", visit_stats)
        for k, v in visit_stats.items():
            correct_per = round(
                100 * float(v["correct"]) / (v["correct"] + v["incorrect"])
            )
            print("Visit Stats for {} {}% correct".format(k, correct_per))

        #
        print("Non visit stats")
        for k, v in overall_stats.items():
            correct_per = round(100 * float(v["correct"]) / v["total"])
            print("Stats for {} {}% correct".format(k, correct_per))
            print(k, "misclassified", v["incorrect_ids"])


def load_args():
    parser = argparse.ArgumentParser()
    parser.add_argument(
        "-m",
        "--model-file",
        help="Path to model file to use, will override config model",
    )
    parser.add_argument(
        "-s",
        "--dataset",
        type=int,
        default=2,
        help="Dataset to use 0 - Training, 1 - Validation, 2 - Train (Default)",
    )
    parser.add_argument("--confusion", help="Save confusion matrix image")
    parser.add_argument(
        "--tracks", action="count", help="Evaluate whole track rather than samples"
    )
    parser.add_argument("--type", type=int, help="training type")

    parser.add_argument("-d", "--date", help="Use clips after this")
    parser.add_argument("-c", "--config-file", help="Path to config file to use")
    args = parser.parse_args()
    return args


def init_logging(timestamps=False):
    """Set up logging for use by various classifier pipeline scripts.

    Logs will go to stderr.
    """

    fmt = "%(levelname)7s %(message)s"
    if timestamps:
        fmt = "%(asctime)s " + fmt
    logging.basicConfig(
        stream=sys.stderr, level=logging.INFO, format=fmt, datefmt="%Y-%m-%d %H:%M:%S"
    )


def check_noise(dataset, clip_id, track_id):
    meta = dataset.db.get_track_meta(str(clip_id), str(track_id))
    lower_mass = np.percentile(meta["mass_history"], q=25)
    upper_mass = np.percentile(meta["mass_history"], q=75)
    for i, mass in enumerate(meta["mass_history"]):
        if mass >= lower_mass and mass <= upper_mass:
            print("valid", i, mass)
    track_data = dataset.db.get_track(clip_id, track_id)

    i = 185
    for frame in track_data[185:]:
        print("frame", i, meta["mass_history"][i])
        i += 1
        frame.thermal, _ = normalize(frame.thermal, new_max=255)
        frame.thermal = np.uint8(frame.thermal)
        print(np.std(frame.thermal))
        plt.show()
        f = plt.figure()
        f.add_subplot(1, 4, 1)

        plt.imshow(frame.thermal)
        thermal = cv2.GaussianBlur(frame.thermal.copy(), (5, 5), 0)
        f.add_subplot(1, 4, 2)
        plt.imshow(thermal)
        diff = frame.thermal - thermal
        f.add_subplot(1, 4, 3)
        plt.imshow(diff)

        cmp, mask, stats = detect_objects(frame.thermal, threshold=200)
        f.add_subplot(1, 4, 4)
        plt.imshow(mask)

        plt.show()


args = load_args()
init_logging()
config = Config.load_from_file(args.config_file)
model_file = config.classify.model
if args.model_file:
    model_file = args.model_file
ev = ModelEvalute(config, model_file)
date = None
if args.date:
    date = parse(args.date)


dataset_file = dataset_db_path(config)
datasets = pickle.load(open(dataset_file, "rb"))
dataset = datasets[args.dataset]
<<<<<<< HEAD
groups = []
pests = []
groups.append((["bird"], "bird"))
false_positives = ["false-positive", "insect"]
for label in dataset.labels:
    if label != "bird" and label != "insect" and label != "false-positive":
        pests.append(label)
    # if label not in false_positives:
    #    groups.append(([label],label))
groups.append((pests, "pests"))
groups.append((false_positives, "false-positive"))
dataset.regroup(
    groups,
)
=======
>>>>>>> 6773bb8c
logging.info(
    "Dataset loaded %s, using labels %s, mapped labels %s",
    dataset.name,
    dataset.labels,
    dataset.label_mapping,
)
logging.info("%s %s / %s / %s", "label", "segments", "frames", "tracks")
for label in dataset.labels:
    segments, frames, tracks, _, _ = dataset.get_counts(label)
    logging.info("%s %s / %s / %s", label, segments, frames, tracks)

check_noise(dataset, 195961, 17050)
raise "ex"

if args.confusion is not None:
    ev.save_confusion(dataset, args.confusion)
else:
    ev.evaluate_dataset(dataset, args.tracks)<|MERGE_RESOLUTION|>--- conflicted
+++ resolved
@@ -370,7 +370,6 @@
 dataset_file = dataset_db_path(config)
 datasets = pickle.load(open(dataset_file, "rb"))
 dataset = datasets[args.dataset]
-<<<<<<< HEAD
 groups = []
 pests = []
 groups.append((["bird"], "bird"))
@@ -385,8 +384,6 @@
 dataset.regroup(
     groups,
 )
-=======
->>>>>>> 6773bb8c
 logging.info(
     "Dataset loaded %s, using labels %s, mapped labels %s",
     dataset.name,
