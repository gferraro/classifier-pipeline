--- conflicted
+++ resolved
@@ -16,11 +16,7 @@
 from ml_tools.model import Model
 from ml_tools.kerasmodel import KerasModel
 
-<<<<<<< HEAD
-from ml_tools.dataset import Preprocessor
-=======
 from ml_tools.preprocess import preprocess_segment
->>>>>>> 73f220ce
 from ml_tools.previewer import Previewer
 from track.track import Track
 
@@ -81,18 +77,7 @@
         # note: we should probably be doing this every 9 frames or so.
         state = None
         if self.kerasmodel:
-<<<<<<< HEAD
-            data = []
-            for region in track.bounds_history:
-                frame = clip.frame_buffer.get_frame(region.frame_number)
-                frame = frame.crop_by_region(region)
-                data.append(frame.as_array())
-            track_prediction = self.classifier.classify_track(
-                clip, data, regions=track.bounds_history
-            )
-=======
             track_prediction = self.classifier.classify_track(clip, track)
->>>>>>> 73f220ce
             self.predictions.prediction_per_track[track.get_id()] = track_prediction
         else:
             track_prediction = self.predictions.get_or_create_prediction(track)
@@ -109,11 +94,7 @@
                 if i % self.FRAME_SKIP == 0:
 
                     # we use a tighter cropping here so we disable the default 2 pixel inset
-<<<<<<< HEAD
-                    frames = Preprocessor.apply(
-=======
                     frames = preprocess_segment(
->>>>>>> 73f220ce
                         [track_data], [thermal_reference], default_inset=0
                     )
 
