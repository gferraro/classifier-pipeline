--- conflicted
+++ resolved
@@ -5,10 +5,8 @@
 import os
 
 from .locationconfig import LocationConfig
-<<<<<<< HEAD
 from .timewindow import RelAbsTime, TimeWindow
-=======
->>>>>>> 6b1af483
+
 
 CONFIG_FILENAME = "config.toml"
 CONFIG_DIRS = [Path(__file__).parent.parent, Path("/etc/cacophony")]
@@ -69,62 +67,6 @@
         )
 
 
-<<<<<<< HEAD
-=======
-class RelAbsTime:
-    def __init__(self, time_str, default_offset=None, default_time=None):
-        self.is_relative = False
-        self.offset_s = 0
-        self.time = None
-
-        if time_str == "":
-            self.any_time = True
-            return
-
-        try:
-            self.any_time = False
-            self.time = datetime.datetime.strptime(time_str, "%H:%M").time()
-        except:
-            if default_time:
-                self.time = default_time
-            else:
-                self.is_relative = True
-                self.offset_s = self.parse_duration(time_str, default_offset)
-
-    def is_after(self):
-        return self.any_time or datetime.datetime.now().time() > self.time
-
-    def is_before(self):
-        return self.any_time or datetime.datetime.now().time() < self.time
-
-    def parse_duration(self, time_str, default_offset=None):
-
-        if not time_str:
-            return default_offset
-
-        time_type = time_str[-1]
-        if time_type.isalpha():
-            try:
-                offset = int(time_str[:-1])
-            except ValueError:
-                return default_offset
-            if time_type == "s":
-                return offset
-            elif time_type == "m":
-                return offset * 60
-            elif time_type == "h":
-                return offset * 60 * 60
-            return offset
-        else:
-            try:
-                offset = int(time_str[:-1])
-                return offset * 60
-            except ValueError:
-                pass
-            return default_offset
-
-
->>>>>>> 6b1af483
 @attr.s
 class RecorderConfig:
     preview_secs = attr.ib()
