--- conflicted
+++ resolved
@@ -21,13 +21,7 @@
 
 from config import config
 from .defaultconfig import DefaultConfig
-<<<<<<< HEAD
-from .taggingconfig import TaggingConfig
-
-from track.trackextractor import TrackExtractor
-=======
 from load.cliptrackextractor import ClipTrackExtractor
->>>>>>> 60d06ae1
 
 
 @attr.s
